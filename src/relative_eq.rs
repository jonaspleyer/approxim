--- conflicted
+++ resolved
@@ -2,29 +2,26 @@
 use core::{cell, f32, f64};
 #[cfg(feature = "num-complex")]
 use num_complex::Complex;
-<<<<<<< HEAD
-=======
+
 #[cfg(feature = "ordered-float")]
 use num_traits::Float;
 #[cfg(feature = "ordered-float")]
 use ordered_float::{NotNan, OrderedFloat};
-use AbsDiffEq;
->>>>>>> bdc284ba
 
 /// Equality comparisons between two numbers using both the absolute difference and
 /// relative based comparisons.
-/// 
+///
 /// For two number `a` and `b`, if `a` and `b` are epsilon equal under [AbsDiffEq] or if
 /// `|a - b| <= max_relative * max(|a|, |b|)`, then the two numbers are considered to be
 /// relative equal.
-/// 
+///
 /// `relative_eq`, `relative_ne`, `assert_relative_eq`, and `assert_relative_ne` macros
 /// are all wrappers of the `relative_eq` function in this trait.
-/// 
+///
 /// # Examples
-/// 
+///
 /// ```
-/// #[macro_use] extern crate approx;
+/// #[macro_use] extern crate approxim;
 /// # fn main() {
 /// assert_relative_eq!(1.0f32, 1.5f32, max_relative = 0.34);
 /// assert_relative_ne!(1.0f32, 1.5f32, max_relative = 0.33);
